// *****************************************************************************
// Projects
// *****************************************************************************

lazy val `streamee-root` =
  project
    .in(file("."))
    .aggregate(`streamee`, `streamee-demo`)
    .settings(settings)
    .settings(
      Compile / unmanagedSourceDirectories := Seq.empty,
      Test / unmanagedSourceDirectories := Seq.empty,
      publishArtifact := false,
    )

lazy val `streamee` =
  project
    .enablePlugins(AutomateHeaderPlugin)
    .settings(settings)
    .settings(
      libraryDependencies ++= Seq(
        library.akkaHttp,
        library.akkaStreamTyped,
        library.slf4jApi,
        library.akkaActorTestkitTyped   % Test,
        library.akkaHttpTestkit         % Test,
        library.akkaStreamTestkit       % Test,
        library.log4jCore               % Test,
        library.log4jSlf4j              % Test,
        library.scalaCheck              % Test,
        library.scalaTest               % Test,
        library.scalaTestPlusScalaCheck % Test,
      )
    )

lazy val `streamee-demo` =
  project
    .enablePlugins(AutomateHeaderPlugin, JavaAppPackaging, DockerPlugin)
    .dependsOn(`streamee`)
    .settings(settings)
    .settings(
      libraryDependencies ++= Seq(
        library.akkaManagementClusterBootstrap,
        library.akkaClusterShardingTyped,
        library.akkaDiscovery,
        library.akkaDiscoveryK8s,
        library.akkaHttpCirce,
        library.akkaHttpSprayJson,
        library.akkaSlf4j,
        library.circeGeneric,
        library.disruptor,
        library.log4jCore,
        library.log4jSlf4j,
        library.pureConfig,
      ),
      publishArtifact := false,
      Docker / maintainer := organizationName.value,
      Docker / version := "latest",
      dockerBaseImage := "adoptopenjdk:8u232-b09-jdk-hotspot",
      dockerExposedPorts := Seq(8080, 8558, 25520),
    )

// *****************************************************************************
// Library dependencies
// *****************************************************************************

lazy val library =
  new {
    object Version {
      val akka                    = "2.6.8"
      val akkaManagement          = "1.0.8"
      val akkaHttp                = "10.1.12"
      val akkaHttpJson            = "1.33.0"
      val akkaLog4j               = "1.6.1"
      val circe                   = "0.13.0"
      val disruptor               = "3.4.2"
      val log4j                   = "2.13.3"
      val pureConfig              = "0.13.0"
      val scalaCheck              = "1.14.3"
<<<<<<< HEAD
      val scalaTest               = "3.2.1"
      val scalaTestPlusScalaCheck = "3.2.0.0"
=======
      val scalaTest               = "3.2.0"
      val scalaTestPlusScalaCheck = "3.2.1.0"
>>>>>>> e20c9f16
      val slf4j                   = "1.7.30"
    }
    val akkaActorTestkitTyped          = "com.typesafe.akka"             %% "akka-actor-testkit-typed"          % Version.akka
    val akkaManagementClusterBootstrap = "com.lightbend.akka.management" %% "akka-management-cluster-bootstrap" % Version.akkaManagement
    val akkaClusterShardingTyped       = "com.typesafe.akka"             %% "akka-cluster-sharding-typed"       % Version.akka
    val akkaDiscovery                  = "com.typesafe.akka"             %% "akka-discovery"                    % Version.akka
    val akkaDiscoveryK8s               = "com.lightbend.akka.discovery"  %% "akka-discovery-kubernetes-api"     % Version.akkaManagement
    val akkaHttp                       = "com.typesafe.akka"             %% "akka-http"                         % Version.akkaHttp
    val akkaHttpCirce                  = "de.heikoseeberger"             %% "akka-http-circe"                   % Version.akkaHttpJson
    val akkaHttpSprayJson              = "com.typesafe.akka"             %% "akka-http-spray-json"              % Version.akkaHttp
    val akkaHttpTestkit                = "com.typesafe.akka"             %% "akka-http-testkit"                 % Version.akkaHttp
    val akkaSlf4j                      = "com.typesafe.akka"             %% "akka-slf4j"                        % Version.akka
    val akkaStreamTestkit              = "com.typesafe.akka"             %% "akka-stream-testkit"               % Version.akka
    val akkaStreamTyped                = "com.typesafe.akka"             %% "akka-stream-typed"                 % Version.akka
    val circeGeneric                   = "io.circe"                      %% "circe-generic"                     % Version.circe
    val disruptor                      = "com.lmax"                      %  "disruptor"                         % Version.disruptor
    val log4jCore                      = "org.apache.logging.log4j"      %  "log4j-core"                        % Version.log4j
    val log4jSlf4j                     = "org.apache.logging.log4j"      %  "log4j-slf4j-impl"                  % Version.log4j
    val pureConfig                     = "com.github.pureconfig"         %% "pureconfig"                        % Version.pureConfig
    val scalaCheck                     = "org.scalacheck"                %% "scalacheck"                        % Version.scalaCheck
    val scalaTest                      = "org.scalatest"                 %% "scalatest"                         % Version.scalaTest
    val scalaTestPlusScalaCheck        = "org.scalatestplus"             %% "scalacheck-1-14"                   % Version.scalaTestPlusScalaCheck
    val slf4jApi                       = "org.slf4j"                     %  "slf4j-api"                         % Version.slf4j
  }

// *****************************************************************************
// Settings
// *****************************************************************************

lazy val settings =
  commonSettings ++
  scalafmtSettings ++
  sonatypeSettings ++
  commandAliases

lazy val commonSettings =
  Seq(
    scalaVersion := "2.13.1",
    crossScalaVersions := Seq(scalaVersion.value, "2.12.10"),
    organization := "io.moia",
    organizationName := "MOIA GmbH",
    startYear := Some(2018),
    licenses += ("Apache-2.0", url("http://www.apache.org/licenses/LICENSE-2.0")),
    scalacOptions ++= Seq(
      "-unchecked",
      "-deprecation",
      "-language:_",
      "-target:jvm-1.8",
      "-encoding", "UTF-8",
    ),
    Compile / unmanagedSourceDirectories := Seq((Compile / scalaSource).value),
    Test / unmanagedSourceDirectories := Seq((Test / scalaSource).value),
  )

lazy val scalafmtSettings =
  Seq(
    scalafmtOnCompile := true,
  )

lazy val sonatypeSettings = {
  import xerial.sbt.Sonatype._
  Seq(
    publishTo := sonatypePublishToBundle.value,
    sonatypeProfileName := organization.value,
    publishMavenStyle := true,
    sonatypeProjectHosting := Some(GitHubHosting("moia-dev", "streamee", "support@moia.io")),
  )
}

lazy val commandAliases =
  addCommandAlias(
    "r1",
    """|reStart
       |---
       |-Dakka.cluster.seed-nodes.0=akka://streamee-demo@127.0.0.1:25520
       |-Dakka.management.cluster.bootstrap.contact-point-discovery.discovery-method=config
       |-Dakka.management.http.hostname=127.0.0.1
       |-Dakka.remote.artery.canonical.hostname=127.0.0.1
       |-Dstreamee-demo.api.interface=127.0.0.1
       |""".stripMargin
  ) ++
  addCommandAlias(
    "r2",
    """|reStart
       |---
       |-Dakka.cluster.seed-nodes.0=akka://streamee-demo@127.0.0.1:25520
       |-Dakka.management.cluster.bootstrap.contact-point-discovery.discovery-method=config
       |-Dakka.management.http.hostname=127.0.0.2
       |-Dakka.remote.artery.canonical.hostname=127.0.0.2
       |-Dstreamee-demo.api.interface=127.0.0.2
       |""".stripMargin
  )<|MERGE_RESOLUTION|>--- conflicted
+++ resolved
@@ -77,13 +77,8 @@
       val log4j                   = "2.13.3"
       val pureConfig              = "0.13.0"
       val scalaCheck              = "1.14.3"
-<<<<<<< HEAD
       val scalaTest               = "3.2.1"
-      val scalaTestPlusScalaCheck = "3.2.0.0"
-=======
-      val scalaTest               = "3.2.0"
       val scalaTestPlusScalaCheck = "3.2.1.0"
->>>>>>> e20c9f16
       val slf4j                   = "1.7.30"
     }
     val akkaActorTestkitTyped          = "com.typesafe.akka"             %% "akka-actor-testkit-typed"          % Version.akka
